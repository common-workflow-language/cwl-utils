<<<<<<< HEAD
flake8-bugbear < 24.3
black ~= 24.4
=======
flake8-bugbear < 24.5
black ~= 24.3
>>>>>>> 8b2c2070
codespell
isort >= 5<|MERGE_RESOLUTION|>--- conflicted
+++ resolved
@@ -1,9 +1,4 @@
-<<<<<<< HEAD
-flake8-bugbear < 24.3
+flake8-bugbear < 24.5
 black ~= 24.4
-=======
-flake8-bugbear < 24.5
-black ~= 24.3
->>>>>>> 8b2c2070
 codespell
 isort >= 5